--- conflicted
+++ resolved
@@ -25,7 +25,6 @@
 			{
 				Config: testAccAptibleDatabaseBasic(dbHandle),
 				Check: resource.ComposeTestCheckFunc(
-<<<<<<< HEAD
 					resource.TestCheckResourceAttr("aptible_database.test", "handle", dbHandle),
 					resource.TestCheckResourceAttr("aptible_database.test", "env_id", strconv.Itoa(TestEnvironmentID)),
 					resource.TestCheckResourceAttr("aptible_database.test", "database_type", "postgresql"),
@@ -33,15 +32,6 @@
 					resource.TestCheckResourceAttr("aptible_database.test", "disk_size", "10"),
 					resource.TestCheckResourceAttrSet("aptible_database.test", "database_id"),
 					resource.TestCheckResourceAttrSet("aptible_database.test", "connection_url"),
-=======
-					resource.TestCheckResourceAttr("aptible_db.test", "handle", dbHandle),
-					resource.TestCheckResourceAttr("aptible_db.test", "env_id", strconv.Itoa(testEnvironmentId)),
-					resource.TestCheckResourceAttr("aptible_db.test", "db_type", "postgresql"),
-					resource.TestCheckResourceAttr("aptible_db.test", "container_size", "1024"),
-					resource.TestCheckResourceAttr("aptible_db.test", "disk_size", "10"),
-					resource.TestCheckResourceAttrSet("aptible_db.test", "db_id"),
-					resource.TestCheckResourceAttrSet("aptible_db.test", "connection_url"),
->>>>>>> be1cda91
 				),
 			},
 		},
@@ -59,7 +49,6 @@
 			{
 				Config: testAccAptibleDatabaseBasic(dbHandle),
 				Check: resource.ComposeTestCheckFunc(
-<<<<<<< HEAD
 					resource.TestCheckResourceAttr("aptible_database.test", "handle", dbHandle),
 					resource.TestCheckResourceAttr("aptible_database.test", "env_id", strconv.Itoa(TestEnvironmentID)),
 					resource.TestCheckResourceAttr("aptible_database.test", "database_type", "postgresql"),
@@ -67,15 +56,6 @@
 					resource.TestCheckResourceAttr("aptible_database.test", "disk_size", "10"),
 					resource.TestCheckResourceAttrSet("aptible_database.test", "database_id"),
 					resource.TestCheckResourceAttrSet("aptible_database.test", "connection_url"),
-=======
-					resource.TestCheckResourceAttr("aptible_db.test", "handle", dbHandle),
-					resource.TestCheckResourceAttr("aptible_db.test", "env_id", strconv.Itoa(testEnvironmentId)),
-					resource.TestCheckResourceAttr("aptible_db.test", "db_type", "postgresql"),
-					resource.TestCheckResourceAttr("aptible_db.test", "container_size", "1024"),
-					resource.TestCheckResourceAttr("aptible_db.test", "disk_size", "10"),
-					resource.TestCheckResourceAttrSet("aptible_db.test", "db_id"),
-					resource.TestCheckResourceAttrSet("aptible_db.test", "connection_url"),
->>>>>>> be1cda91
 				),
 			},
 			{
@@ -147,11 +127,7 @@
     env_id = %d
 	handle = "%v"
 }
-<<<<<<< HEAD
-`, TestEnvironmentID, dbHandle)
-=======
 `, testEnvironmentId, dbHandle)
->>>>>>> be1cda91
 }
 
 func testAccAptibleDatabaseUpdate(dbHandle string) string {
@@ -162,11 +138,7 @@
 	container_size = %d
 	disk_size = %d
 }
-<<<<<<< HEAD
-`, TestEnvironmentID, dbHandle, 512, 20)
-=======
 `, testEnvironmentId, dbHandle, 512, 20)
->>>>>>> be1cda91
 }
 
 func testAccAptibleDatabaseInvalidDBType(dbHandle string) string {
@@ -176,11 +148,7 @@
 	handle = "%v"
 	database_type = "%v"
 }
-<<<<<<< HEAD
-`, TestEnvironmentID, dbHandle, "non-existent-db")
-=======
 `, testEnvironmentId, dbHandle, "non-existent-db")
->>>>>>> be1cda91
 }
 
 func testAccAptibleDatabaseInvalidContainerSize(dbHandle string) string {
@@ -190,11 +158,7 @@
 	handle = "%v"
 	container_size = %d
 }
-<<<<<<< HEAD
-`, TestEnvironmentID, dbHandle, 0)
-=======
 `, testEnvironmentId, dbHandle, 0)
->>>>>>> be1cda91
 }
 
 func testAccAptibleDatabaseInvalidDiskSize(dbHandle string) string {
@@ -204,9 +168,5 @@
 	handle = "%v"
 	disk_size = %d
 }
-<<<<<<< HEAD
-`, TestEnvironmentID, dbHandle, 0)
-=======
 `, testEnvironmentId, dbHandle, 0)
->>>>>>> be1cda91
 }