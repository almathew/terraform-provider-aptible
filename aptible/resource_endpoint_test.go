package aptible

import (
	"fmt"
	"log"
	"regexp"
	"strconv"
	"testing"
	"time"

	"github.com/aptible/go-deploy/aptible"
	"github.com/hashicorp/terraform-plugin-sdk/helper/acctest"
	"github.com/hashicorp/terraform-plugin-sdk/helper/resource"
	"github.com/hashicorp/terraform-plugin-sdk/terraform"
)

func TestAccResourceEndpoint_customDomain(t *testing.T) {
	appHandle := acctest.RandStringFromCharSet(10, acctest.CharSetAlphaNum)

	resource.Test(t, resource.TestCase{
		PreCheck:     func() { testAccPreCheck(t) },
		Providers:    testAccProviders,
		CheckDestroy: testAccCheckEndpointDestroy,
		Steps: []resource.TestStep{
			{
				Config: testAccAptibleEndpointCustomDomain(appHandle),
				Check: resource.ComposeTestCheckFunc(
					resource.TestCheckResourceAttr("aptible_app.test", "handle", appHandle),
					resource.TestCheckResourceAttr("aptible_app.test", "env_id", strconv.Itoa(TestEnvironmentID)),
					resource.TestCheckResourceAttrSet("aptible_app.test", "app_id"),
					resource.TestCheckResourceAttrSet("aptible_app.test", "git_repo"),
					resource.TestCheckResourceAttr("aptible_endpoint.test", "env_id", strconv.Itoa(TestEnvironmentID)),
					resource.TestCheckResourceAttr("aptible_endpoint.test", "endpoint_type", "https"),
					resource.TestCheckResourceAttr("aptible_endpoint.test", "internal", "true"),
					resource.TestCheckResourceAttr("aptible_endpoint.test", "domain", "www.aptible-test-demo.fake"),
					resource.TestCheckResourceAttr("aptible_endpoint.test", "platform", "alb"),
					resource.TestCheckResourceAttrSet("aptible_endpoint.test", "endpoint_id"),
				),
			},
		},
	})
}

func TestAccResourceEndpoint_app(t *testing.T) {
	appHandle := acctest.RandStringFromCharSet(10, acctest.CharSetAlphaNum)

	resource.Test(t, resource.TestCase{
		PreCheck:     func() { testAccPreCheck(t) },
		Providers:    testAccProviders,
		CheckDestroy: testAccCheckEndpointDestroy,
		Steps: []resource.TestStep{
			{
				Config: testAccAptibleEndpointApp(appHandle),
				Check: resource.ComposeTestCheckFunc(
					resource.TestCheckResourceAttr("aptible_app.test", "handle", appHandle),
<<<<<<< HEAD
					resource.TestCheckResourceAttr("aptible_app.test", "env_id", strconv.Itoa(TestEnvironmentID)),
					resource.TestCheckResourceAttrSet("aptible_app.test", "app_id"),
					resource.TestCheckResourceAttrSet("aptible_app.test", "git_repo"),

					resource.TestCheckResourceAttr("aptible_endpoint.test", "env_id", strconv.Itoa(TestEnvironmentID)),
					resource.TestCheckResourceAttr("aptible_endpoint.test", "endpoint_type", "https"),
=======
					resource.TestCheckResourceAttr("aptible_app.test", "env_id", strconv.Itoa(testEnvironmentId)),
					resource.TestCheckResourceAttrSet("aptible_app.test", "app_id"),
					resource.TestCheckResourceAttrSet("aptible_app.test", "git_repo"),

					resource.TestCheckResourceAttr("aptible_endpoint.test", "env_id", strconv.Itoa(testEnvironmentId)),
					resource.TestCheckResourceAttr("aptible_endpoint.test", "resource_type", "app"),
					resource.TestCheckResourceAttr("aptible_endpoint.test", "endpoint_type", "HTTPS"),
>>>>>>> be1cda91
					resource.TestCheckResourceAttr("aptible_endpoint.test", "internal", "true"),
					resource.TestCheckResourceAttr("aptible_endpoint.test", "platform", "alb"),
					resource.TestCheckResourceAttrSet("aptible_endpoint.test", "endpoint_id"),
				),
			},
		},
	})
}

func TestAccResourceEndpoint_db(t *testing.T) {
	dbHandle := acctest.RandStringFromCharSet(10, acctest.CharSetAlphaNum)

	resource.Test(t, resource.TestCase{
		PreCheck:     func() { testAccPreCheck(t) },
		Providers:    testAccProviders,
		CheckDestroy: testAccCheckEndpointDestroy,
		Steps: []resource.TestStep{
			{
				Config: testAccAptibleEndpointDatabase(dbHandle),
				Check: resource.ComposeTestCheckFunc(
<<<<<<< HEAD
					resource.TestCheckResourceAttr("aptible_database.test", "handle", dbHandle),
					resource.TestCheckResourceAttr("aptible_database.test", "env_id", strconv.Itoa(TestEnvironmentID)),
					resource.TestCheckResourceAttrSet("aptible_database.test", "database_id"),
					resource.TestCheckResourceAttrSet("aptible_database.test", "connection_url"),

					resource.TestCheckResourceAttr("aptible_endpoint.test", "env_id", strconv.Itoa(TestEnvironmentID)),
					resource.TestCheckResourceAttr("aptible_endpoint.test", "endpoint_type", "tcp"),
=======
					resource.TestCheckResourceAttr("aptible_db.test", "handle", dbHandle),
					resource.TestCheckResourceAttr("aptible_db.test", "env_id", strconv.Itoa(testEnvironmentId)),
					resource.TestCheckResourceAttrSet("aptible_db.test", "db_id"),
					resource.TestCheckResourceAttrSet("aptible_db.test", "connection_url"),

					resource.TestCheckResourceAttr("aptible_endpoint.test", "env_id", strconv.Itoa(testEnvironmentId)),
					resource.TestCheckResourceAttr("aptible_endpoint.test", "resource_type", "database"),
					resource.TestCheckResourceAttr("aptible_endpoint.test", "endpoint_type", "TCP"),
>>>>>>> be1cda91
					resource.TestCheckResourceAttr("aptible_endpoint.test", "internal", "false"),
					resource.TestCheckResourceAttr("aptible_endpoint.test", "platform", "elb"),
					resource.TestCheckResourceAttrSet("aptible_endpoint.test", "endpoint_id"),
				),
			},
		},
	})
}

func TestAccResourceEndpoint_updateIPWhitelist(t *testing.T) {
	appHandle := acctest.RandStringFromCharSet(10, acctest.CharSetAlphaNum)

	resource.Test(t, resource.TestCase{
		PreCheck:     func() { testAccPreCheck(t) },
		Providers:    testAccProviders,
		CheckDestroy: testAccCheckEndpointDestroy,
		Steps: []resource.TestStep{
			{
				Config: testAccAptibleEndpointApp(appHandle),
				Check: resource.ComposeTestCheckFunc(
					resource.TestCheckResourceAttr("aptible_app.test", "handle", appHandle),
<<<<<<< HEAD
					resource.TestCheckResourceAttr("aptible_app.test", "env_id", strconv.Itoa(TestEnvironmentID)),
					resource.TestCheckResourceAttrSet("aptible_app.test", "app_id"),
					resource.TestCheckResourceAttrSet("aptible_app.test", "git_repo"),

					resource.TestCheckResourceAttr("aptible_endpoint.test", "env_id", strconv.Itoa(TestEnvironmentID)),
					resource.TestCheckResourceAttr("aptible_endpoint.test", "endpoint_type", "https"),
=======
					resource.TestCheckResourceAttr("aptible_app.test", "env_id", strconv.Itoa(testEnvironmentId)),
					resource.TestCheckResourceAttrSet("aptible_app.test", "app_id"),
					resource.TestCheckResourceAttrSet("aptible_app.test", "git_repo"),

					resource.TestCheckResourceAttr("aptible_endpoint.test", "env_id", strconv.Itoa(testEnvironmentId)),
					resource.TestCheckResourceAttr("aptible_endpoint.test", "resource_type", "app"),
					resource.TestCheckResourceAttr("aptible_endpoint.test", "endpoint_type", "HTTPS"),
>>>>>>> be1cda91
					resource.TestCheckResourceAttr("aptible_endpoint.test", "internal", "true"),
					resource.TestCheckResourceAttr("aptible_endpoint.test", "platform", "alb"),
					resource.TestCheckResourceAttrSet("aptible_endpoint.test", "endpoint_id"),
				),
			},
			{
				Config: testAccAptibleEndpointUpdateIPWhitelist(appHandle),
				Check: resource.ComposeTestCheckFunc(
					resource.TestCheckResourceAttr("aptible_endpoint.test", "ip_filtering.0", "1.1.1.1/32"),
				),
			},
		},
	})
}

func TestAccResourceEndpoint_expectError(t *testing.T) {
	resource.Test(t, resource.TestCase{
		PreCheck:     func() { testAccPreCheck(t) },
		Providers:    testAccProviders,
		CheckDestroy: testAccCheckEndpointDestroy,
		Steps: []resource.TestStep{
			{
				Config:      testAccAptibleEndpointInvalidResourceType(),
				ExpectError: regexp.MustCompile(`expected resource_type to be one of .*, got should-error`),
			},
			{
				Config:      testAccAptibleEndpointInvalidEndpointType(),
				ExpectError: regexp.MustCompile(`expected endpoint_type to be one of .*, got should-error`),
			},
			{
				Config:      testAccAptibleEndpointInvalidPlatform(),
				ExpectError: regexp.MustCompile(`expected platform to be one of .*, got should-error`),
			},
		},
	})
}

func testAccCheckEndpointDestroy(s *terraform.State) error {
	client := testAccProvider.Meta().(*aptible.Client)
	// Allow time for deprovision operation to complete.
	// TODO: Replace this by waiting on the actual operation
	time.Sleep(30 * time.Second)
	for _, rs := range s.RootModule().Resources {
		if rs.Type != "aptible_endpoint" {
			continue
		}

		res_id, err := strconv.Atoi(rs.Primary.Attributes["resource_id"])
		if err != nil {
			return err
		}

		res_typ := rs.Primary.Attributes["resource_type"]
		if err != nil {
			return err
		}

		if res_typ == "app" {
			endpoint, err := client.GetApp(int64(res_id))
			log.Println("Deleted? ", endpoint.Deleted)
			if !endpoint.Deleted {
				return fmt.Errorf("App %v not removed", res_id)
			}

			if err != nil {
				return err
			}

		} else {
			endpoint, err := client.GetDatabase(int64(res_id))
			log.Println("Deleted? ", endpoint.Deleted)
			if !endpoint.Deleted {
				return fmt.Errorf("Database %v not removed", res_id)
			}

			if err != nil {
				return err
			}
		}
	}
	return nil
}

func testAccAptibleEndpointCustomDomain(appHandle string) string {
	output := fmt.Sprintf(`
resource "aptible_app" "test" {
	env_id = %d
	handle = "%v"
	config = {
		"APTIBLE_DOCKER_IMAGE" = "nginx"
	}
	service {
		process_type = "cmd"
		container_memory_limit = 512
		container_count = 1
	}
}

resource "aptible_endpoint" "test" {
	env_id = %d
	resource_id = aptible_app.test.app_id
	resource_type = "app"
	process_type = "cmd"
	endpoint_type = "https"
	managed = true
	domain = "www.aptible-test-demo.fake"
	internal = true
	platform = "alb"
}`, TestEnvironmentID, appHandle, TestEnvironmentID)
	log.Println("HCL generated: ", output)
	return output
}

func testAccAptibleEndpointApp(appHandle string) string {
	output := fmt.Sprintf(`
resource "aptible_app" "test" {
	env_id = %d
	handle = "%v"
	config = {
		"APTIBLE_DOCKER_IMAGE" = "nginx"
	}
	service {
		process_type = "cmd"
		container_memory_limit = 512
		container_count = 1
	}
}

resource "aptible_endpoint" "test" {
	env_id = %d
	resource_id = aptible_app.test.app_id
	resource_type = "app"
	process_type = "cmd"
	endpoint_type = "https"
	default_domain = true
	internal = true
	platform = "alb"
<<<<<<< HEAD
}`, TestEnvironmentID, appHandle, TestEnvironmentID)
=======
}`, testEnvironmentId, appHandle, testEnvironmentId)
>>>>>>> be1cda91
	log.Println("HCL generated: ", output)
	return output
}

func testAccAptibleEndpointDatabase(dbHandle string) string {
	output := fmt.Sprintf(`
resource "aptible_database" "test" {
	env_id = %d
	handle = "%v"
	database_type = "postgresql"
	container_size = 1024
	disk_size = 10
}

resource "aptible_endpoint" "test" {
	env_id = %d
	resource_id = aptible_database.test.database_id
	resource_type = "database"
	endpoint_type = "tcp"
	internal = false
	platform = "elb"
<<<<<<< HEAD
}`, TestEnvironmentID, dbHandle, TestEnvironmentID)
=======
}`, testEnvironmentId, dbHandle, testEnvironmentId)
>>>>>>> be1cda91
	log.Println("HCL generated: ", output)
	return output
}

func testAccAptibleEndpointUpdateIPWhitelist(appHandle string) string {
	output := fmt.Sprintf(`
resource "aptible_app" "test" {
	env_id = %d
	handle = "%v"
	config = {
		"APTIBLE_DOCKER_IMAGE" = "nginx"
	}
	service {
		process_type = "cmd"
		container_memory_limit = 512
		container_count = 1
	}
}

resource "aptible_endpoint" "test" {
	env_id = %d
	resource_id = aptible_app.test.app_id
	resource_type = "app"
	process_type = "cmd"
	endpoint_type = "https"
	default_domain = true
	internal = true
	platform = "alb"
	ip_filtering = [
		"1.1.1.1/32",
	]
<<<<<<< HEAD
}`, TestEnvironmentID, appHandle, TestEnvironmentID)
=======
}`, testEnvironmentId, appHandle, testEnvironmentId)
>>>>>>> be1cda91
	log.Println("HCL generated: ", output)
	return output
}

func testAccAptibleEndpointInvalidResourceType() string {
	output := fmt.Sprintf(`
resource "aptible_endpoint" "test" {
	env_id = %d
	resource_id = 1
	resource_type = "should-error"
<<<<<<< HEAD
	}`, TestEnvironmentID)
=======
	}`, testEnvironmentId)
>>>>>>> be1cda91
	log.Println("HCL generated: ", output)
	return output
}

func testAccAptibleEndpointInvalidEndpointType() string {
	output := fmt.Sprintf(`
resource "aptible_endpoint" "test" {
	env_id = %d
	resource_id = 1
	resource_type = "app"
	process_type = "cmd"
	default_domain = true
	endpoint_type = "should-error"
<<<<<<< HEAD
	}`, TestEnvironmentID)
=======
	}`, testEnvironmentId)
>>>>>>> be1cda91
	log.Println("HCL generated: ", output)
	return output
}

func testAccAptibleEndpointInvalidPlatform() string {
	output := fmt.Sprintf(`
resource "aptible_endpoint" "test" {
	env_id = %d
	resource_id = 1
	resource_type = "app"
	process_type = "cmd"
	default_domain = true
	platform = "should-error"
<<<<<<< HEAD
	}`, TestEnvironmentID)
=======
	}`, testEnvironmentId)
>>>>>>> be1cda91
	log.Println("HCL generated: ", output)
	return output
}<|MERGE_RESOLUTION|>--- conflicted
+++ resolved
@@ -53,22 +53,13 @@
 				Config: testAccAptibleEndpointApp(appHandle),
 				Check: resource.ComposeTestCheckFunc(
 					resource.TestCheckResourceAttr("aptible_app.test", "handle", appHandle),
-<<<<<<< HEAD
-					resource.TestCheckResourceAttr("aptible_app.test", "env_id", strconv.Itoa(TestEnvironmentID)),
-					resource.TestCheckResourceAttrSet("aptible_app.test", "app_id"),
-					resource.TestCheckResourceAttrSet("aptible_app.test", "git_repo"),
-
-					resource.TestCheckResourceAttr("aptible_endpoint.test", "env_id", strconv.Itoa(TestEnvironmentID)),
-					resource.TestCheckResourceAttr("aptible_endpoint.test", "endpoint_type", "https"),
-=======
 					resource.TestCheckResourceAttr("aptible_app.test", "env_id", strconv.Itoa(testEnvironmentId)),
 					resource.TestCheckResourceAttrSet("aptible_app.test", "app_id"),
 					resource.TestCheckResourceAttrSet("aptible_app.test", "git_repo"),
 
 					resource.TestCheckResourceAttr("aptible_endpoint.test", "env_id", strconv.Itoa(testEnvironmentId)),
 					resource.TestCheckResourceAttr("aptible_endpoint.test", "resource_type", "app"),
-					resource.TestCheckResourceAttr("aptible_endpoint.test", "endpoint_type", "HTTPS"),
->>>>>>> be1cda91
+					resource.TestCheckResourceAttr("aptible_endpoint.test", "endpoint_type", "https"),
 					resource.TestCheckResourceAttr("aptible_endpoint.test", "internal", "true"),
 					resource.TestCheckResourceAttr("aptible_endpoint.test", "platform", "alb"),
 					resource.TestCheckResourceAttrSet("aptible_endpoint.test", "endpoint_id"),
@@ -89,24 +80,14 @@
 			{
 				Config: testAccAptibleEndpointDatabase(dbHandle),
 				Check: resource.ComposeTestCheckFunc(
-<<<<<<< HEAD
-					resource.TestCheckResourceAttr("aptible_database.test", "handle", dbHandle),
-					resource.TestCheckResourceAttr("aptible_database.test", "env_id", strconv.Itoa(TestEnvironmentID)),
-					resource.TestCheckResourceAttrSet("aptible_database.test", "database_id"),
-					resource.TestCheckResourceAttrSet("aptible_database.test", "connection_url"),
-
-					resource.TestCheckResourceAttr("aptible_endpoint.test", "env_id", strconv.Itoa(TestEnvironmentID)),
-					resource.TestCheckResourceAttr("aptible_endpoint.test", "endpoint_type", "tcp"),
-=======
 					resource.TestCheckResourceAttr("aptible_db.test", "handle", dbHandle),
 					resource.TestCheckResourceAttr("aptible_db.test", "env_id", strconv.Itoa(testEnvironmentId)),
-					resource.TestCheckResourceAttrSet("aptible_db.test", "db_id"),
+					resource.TestCheckResourceAttrSet("aptible_db.test", "database_id"),
 					resource.TestCheckResourceAttrSet("aptible_db.test", "connection_url"),
 
 					resource.TestCheckResourceAttr("aptible_endpoint.test", "env_id", strconv.Itoa(testEnvironmentId)),
 					resource.TestCheckResourceAttr("aptible_endpoint.test", "resource_type", "database"),
-					resource.TestCheckResourceAttr("aptible_endpoint.test", "endpoint_type", "TCP"),
->>>>>>> be1cda91
+					resource.TestCheckResourceAttr("aptible_endpoint.test", "endpoint_type", "tcp"),
 					resource.TestCheckResourceAttr("aptible_endpoint.test", "internal", "false"),
 					resource.TestCheckResourceAttr("aptible_endpoint.test", "platform", "elb"),
 					resource.TestCheckResourceAttrSet("aptible_endpoint.test", "endpoint_id"),
@@ -128,22 +109,13 @@
 				Config: testAccAptibleEndpointApp(appHandle),
 				Check: resource.ComposeTestCheckFunc(
 					resource.TestCheckResourceAttr("aptible_app.test", "handle", appHandle),
-<<<<<<< HEAD
-					resource.TestCheckResourceAttr("aptible_app.test", "env_id", strconv.Itoa(TestEnvironmentID)),
-					resource.TestCheckResourceAttrSet("aptible_app.test", "app_id"),
-					resource.TestCheckResourceAttrSet("aptible_app.test", "git_repo"),
-
-					resource.TestCheckResourceAttr("aptible_endpoint.test", "env_id", strconv.Itoa(TestEnvironmentID)),
-					resource.TestCheckResourceAttr("aptible_endpoint.test", "endpoint_type", "https"),
-=======
 					resource.TestCheckResourceAttr("aptible_app.test", "env_id", strconv.Itoa(testEnvironmentId)),
 					resource.TestCheckResourceAttrSet("aptible_app.test", "app_id"),
 					resource.TestCheckResourceAttrSet("aptible_app.test", "git_repo"),
 
 					resource.TestCheckResourceAttr("aptible_endpoint.test", "env_id", strconv.Itoa(testEnvironmentId)),
 					resource.TestCheckResourceAttr("aptible_endpoint.test", "resource_type", "app"),
-					resource.TestCheckResourceAttr("aptible_endpoint.test", "endpoint_type", "HTTPS"),
->>>>>>> be1cda91
+					resource.TestCheckResourceAttr("aptible_endpoint.test", "endpoint_type", "https"),
 					resource.TestCheckResourceAttr("aptible_endpoint.test", "internal", "true"),
 					resource.TestCheckResourceAttr("aptible_endpoint.test", "platform", "alb"),
 					resource.TestCheckResourceAttrSet("aptible_endpoint.test", "endpoint_id"),
@@ -281,11 +253,7 @@
 	default_domain = true
 	internal = true
 	platform = "alb"
-<<<<<<< HEAD
-}`, TestEnvironmentID, appHandle, TestEnvironmentID)
-=======
 }`, testEnvironmentId, appHandle, testEnvironmentId)
->>>>>>> be1cda91
 	log.Println("HCL generated: ", output)
 	return output
 }
@@ -307,11 +275,7 @@
 	endpoint_type = "tcp"
 	internal = false
 	platform = "elb"
-<<<<<<< HEAD
-}`, TestEnvironmentID, dbHandle, TestEnvironmentID)
-=======
 }`, testEnvironmentId, dbHandle, testEnvironmentId)
->>>>>>> be1cda91
 	log.Println("HCL generated: ", output)
 	return output
 }
@@ -343,11 +307,7 @@
 	ip_filtering = [
 		"1.1.1.1/32",
 	]
-<<<<<<< HEAD
-}`, TestEnvironmentID, appHandle, TestEnvironmentID)
-=======
 }`, testEnvironmentId, appHandle, testEnvironmentId)
->>>>>>> be1cda91
 	log.Println("HCL generated: ", output)
 	return output
 }
@@ -358,11 +318,7 @@
 	env_id = %d
 	resource_id = 1
 	resource_type = "should-error"
-<<<<<<< HEAD
-	}`, TestEnvironmentID)
-=======
 	}`, testEnvironmentId)
->>>>>>> be1cda91
 	log.Println("HCL generated: ", output)
 	return output
 }
@@ -376,11 +332,7 @@
 	process_type = "cmd"
 	default_domain = true
 	endpoint_type = "should-error"
-<<<<<<< HEAD
-	}`, TestEnvironmentID)
-=======
 	}`, testEnvironmentId)
->>>>>>> be1cda91
 	log.Println("HCL generated: ", output)
 	return output
 }
@@ -394,11 +346,7 @@
 	process_type = "cmd"
 	default_domain = true
 	platform = "should-error"
-<<<<<<< HEAD
-	}`, TestEnvironmentID)
-=======
 	}`, testEnvironmentId)
->>>>>>> be1cda91
 	log.Println("HCL generated: ", output)
 	return output
 }