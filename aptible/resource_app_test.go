--- conflicted
+++ resolved
@@ -24,11 +24,7 @@
 				Config: testAccAptibleAppBasic(rHandle),
 				Check: resource.ComposeTestCheckFunc(
 					resource.TestCheckResourceAttr("aptible_app.test", "handle", rHandle),
-<<<<<<< HEAD
-					resource.TestCheckResourceAttr("aptible_app.test", "env_id", strconv.Itoa(TestEnvironmentID)),
-=======
 					resource.TestCheckResourceAttr("aptible_app.test", "env_id", strconv.Itoa(testEnvironmentId)),
->>>>>>> be1cda91
 					resource.TestCheckResourceAttrSet("aptible_app.test", "app_id"),
 					resource.TestCheckResourceAttrSet("aptible_app.test", "git_repo"),
 				),
@@ -49,11 +45,7 @@
 				Config: testAccAptibleAppDeploy(rHandle),
 				Check: resource.ComposeTestCheckFunc(
 					resource.TestCheckResourceAttr("aptible_app.test", "handle", rHandle),
-<<<<<<< HEAD
-					resource.TestCheckResourceAttr("aptible_app.test", "env_id", strconv.Itoa(TestEnvironmentID)),
-=======
 					resource.TestCheckResourceAttr("aptible_app.test", "env_id", strconv.Itoa(testEnvironmentId)),
->>>>>>> be1cda91
 					resource.TestCheckResourceAttr("aptible_app.test", "config.APTIBLE_DOCKER_IMAGE", "nginx"),
 					resource.TestCheckResourceAttr("aptible_app.test", "config.WHATEVER", "something"),
 					resource.TestCheckResourceAttrSet("aptible_app.test", "app_id"),
@@ -76,11 +68,7 @@
 				Config: testAccAptibleAppDeploy(rHandle),
 				Check: resource.ComposeTestCheckFunc(
 					resource.TestCheckResourceAttr("aptible_app.test", "handle", rHandle),
-<<<<<<< HEAD
-					resource.TestCheckResourceAttr("aptible_app.test", "env_id", strconv.Itoa(TestEnvironmentID)),
-=======
-					resource.TestCheckResourceAttr("aptible_app.test", "env_id", strconv.Itoa(testEnvironmentId)),
->>>>>>> be1cda91
+(??)					resource.TestCheckResourceAttr("aptible_app.test", "env_id", strconv.Itoa(TestEnvironmentId)),
 					resource.TestCheckResourceAttr("aptible_app.test", "config.APTIBLE_DOCKER_IMAGE", "nginx"),
 					resource.TestCheckResourceAttr("aptible_app.test", "config.WHATEVER", "something"),
 					resource.TestCheckResourceAttrSet("aptible_app.test", "app_id"),
@@ -129,11 +117,7 @@
     env_id = %d
     handle = "%v"
 }
-<<<<<<< HEAD
-`, TestEnvironmentID, handle)
-=======
 `, testEnvironmentId, handle)
->>>>>>> be1cda91
 }
 
 func testAccAptibleAppDeploy(handle string) string {
@@ -151,11 +135,7 @@
 			container_count = 1
 		}
 	}
-<<<<<<< HEAD
-	`, TestEnvironmentID, handle)
-=======
 	`, testEnvironmentId, handle)
->>>>>>> be1cda91
 }
 
 func testAccAptibleAppUpdateConfig(handle string) string {
@@ -173,9 +153,5 @@
 			container_count = 1
 		}
 	}
-<<<<<<< HEAD
-	`, TestEnvironmentID, handle)
-=======
 	`, testEnvironmentId, handle)
->>>>>>> be1cda91
 }